--- conflicted
+++ resolved
@@ -1,16 +1,8 @@
 use crate::common::{is_whitespace_char, XmlVersion};
 
-<<<<<<< HEAD
 use crate::reader::events::XmlEvent;
 use crate::reader::lexer::Token;
 use crate::util::Encoding;
-=======
-use common::XmlVersion;
-
-use reader::events::XmlEvent;
-use reader::lexer::Token;
-use reader::error::SyntaxError;
->>>>>>> fdc940a3
 
 use super::{
     DeclarationSubstate, Encountered, PullParser, QualifiedNameTarget, Result, State,
@@ -59,12 +51,8 @@
         match s {
             DeclarationSubstate::BeforeVersion => match t {
                 Token::Character('v') => self.into_state_continue(State::InsideDeclaration(DeclarationSubstate::InsideVersion)),
-<<<<<<< HEAD
                 Token::Character(c) if is_whitespace_char(c) => None,  // continue
                 _ => unexpected_token!(t)
-=======
-                _ => Some(self.error(SyntaxError::UnexpectedToken(t))),
->>>>>>> fdc940a3
             },
 
             DeclarationSubstate::InsideVersion => self.read_qualified_name(t, QualifiedNameTarget::AttributeNameTarget, |this, token, name| {
@@ -83,12 +71,8 @@
 
             DeclarationSubstate::AfterVersion => match t {
                 Token::EqualsSign => self.into_state_continue(State::InsideDeclaration(DeclarationSubstate::InsideVersionValue)),
-<<<<<<< HEAD
                 Token::Character(c) if is_whitespace_char(c) => None,
                 _ => unexpected_token!(t)
-=======
-                _ => Some(self.error(SyntaxError::UnexpectedToken(t))),
->>>>>>> fdc940a3
             },
 
             DeclarationSubstate::InsideVersionValue => self.read_attribute_value(t, |this, value| {
@@ -107,14 +91,9 @@
             DeclarationSubstate::AfterVersionValue => match t {
                 Token::Character('e') => self.into_state_continue(State::InsideDeclaration(DeclarationSubstate::InsideEncoding)),
                 Token::Character('s') => self.into_state_continue(State::InsideDeclaration(DeclarationSubstate::InsideStandaloneDecl)),
-<<<<<<< HEAD
                 Token::ProcessingInstructionEnd => self.emit_start_document(),
                 Token::Character(c) if is_whitespace_char(c) => None,  // skip whitespace
                 _ => unexpected_token!(t)
-=======
-                Token::ProcessingInstructionEnd => emit_start_document(self),
-                _ => Some(self.error(SyntaxError::UnexpectedToken(t))),
->>>>>>> fdc940a3
             },
 
             DeclarationSubstate::InsideEncoding => self.read_qualified_name(t, QualifiedNameTarget::AttributeNameTarget, |this, token, name| {
@@ -129,12 +108,8 @@
 
             DeclarationSubstate::AfterEncoding => match t {
                 Token::EqualsSign => self.into_state_continue(State::InsideDeclaration(DeclarationSubstate::InsideEncodingValue)),
-<<<<<<< HEAD
                 Token::Character(c) if is_whitespace_char(c) => None,
                 _ => unexpected_token!(t),
-=======
-                _ => Some(self.error(SyntaxError::UnexpectedToken(t))),
->>>>>>> fdc940a3
             },
 
             DeclarationSubstate::InsideEncodingValue => self.read_attribute_value(t, |this, value| {
@@ -144,14 +119,9 @@
 
             DeclarationSubstate::BeforeStandaloneDecl => match t {
                 Token::Character('s') => self.into_state_continue(State::InsideDeclaration(DeclarationSubstate::InsideStandaloneDecl)),
-<<<<<<< HEAD
                 Token::ProcessingInstructionEnd => self.emit_start_document(),
                 Token::Character(c) if is_whitespace_char(c) => None, // skip whitespace
                 _ => unexpected_token!(t),
-=======
-                Token::ProcessingInstructionEnd => emit_start_document(self),
-                _ => Some(self.error(SyntaxError::UnexpectedToken(t))),
->>>>>>> fdc940a3
             },
 
             DeclarationSubstate::InsideStandaloneDecl => self.read_qualified_name(t, QualifiedNameTarget::AttributeNameTarget, |this, token, name| {
@@ -170,12 +140,8 @@
 
             DeclarationSubstate::AfterStandaloneDecl => match t {
                 Token::EqualsSign => self.into_state_continue(State::InsideDeclaration(DeclarationSubstate::InsideStandaloneDeclValue)),
-<<<<<<< HEAD
                 Token::Character(c) if is_whitespace_char(c) => None,
                 _ => unexpected_token!(t)
-=======
-                _ => Some(self.error(SyntaxError::UnexpectedToken(t))),
->>>>>>> fdc940a3
             },
 
             DeclarationSubstate::InsideStandaloneDeclValue => self.read_attribute_value(t, |this, value| {
@@ -193,17 +159,10 @@
             }),
 
             DeclarationSubstate::AfterStandaloneDeclValue => match t {
-<<<<<<< HEAD
                 Token::ProcessingInstructionEnd => self.emit_start_document(),
                 Token::Character(c) if is_whitespace_char(c) => None, // skip whitespace
                 _ => unexpected_token!(t),
             },
-=======
-                Token::Whitespace(_) => None,  // skip whitespace
-                Token::ProcessingInstructionEnd => emit_start_document(self),
-                _ => Some(self.error(SyntaxError::UnexpectedToken(t))),
-            }
->>>>>>> fdc940a3
         }
     }
 }